--- conflicted
+++ resolved
@@ -5,17 +5,11 @@
 extern crate float_ord;
 extern crate fnv;
 extern crate rand;
-<<<<<<< HEAD
 extern crate serde_json;
 
 mod game;
 mod helpers;
 mod json_output;
-=======
-
-mod game;
-mod helpers;
->>>>>>> bed45135
 mod simulator;
 mod strategy;
 mod strategies {
@@ -69,15 +63,12 @@
         "OUTPUT_FREQ",
     );
     opts.optopt(
-<<<<<<< HEAD
         "j",
         "json-output",
         "Pattern for the JSON output file. '%s' will be replaced by the seed.",
         "FILE_PATTERN",
     );
     opts.optopt(
-=======
->>>>>>> bed45135
         "t",
         "nthreads",
         "Number of threads to use for simulation (default 1)",
@@ -102,14 +93,11 @@
         "write-results-table",
         "Update the results table in README.md",
     );
-<<<<<<< HEAD
     opts.optflag(
         "",
         "losses-only",
         "When saving JSON outputs, save lost games only",
     );
-=======
->>>>>>> bed45135
     let matches = match opts.parse(&args[1..]) {
         Ok(m) => m,
         Err(f) => {
@@ -130,12 +118,8 @@
         return print!("{}", get_results_table());
     }
 
-<<<<<<< HEAD
-    let log_level_str: &str = &matches.opt_str("l").unwrap_or("info".to_string());
-=======
     let l_opt = matches.opt_str("l");
     let log_level_str = l_opt.as_deref().unwrap_or("info");
->>>>>>> bed45135
     let log_level = match log_level_str {
         "trace" => log::LogLevelFilter::Trace,
         "debug" => log::LogLevelFilter::Debug,
@@ -154,31 +138,19 @@
     })
     .unwrap();
 
-<<<<<<< HEAD
-    let n_trials = u32::from_str(&matches.opt_str("n").unwrap_or("1".to_string())).unwrap();
-=======
     let n_trials = u32::from_str(matches.opt_str("n").as_deref().unwrap_or("1")).unwrap();
->>>>>>> bed45135
     let seed = matches
         .opt_str("s")
         .map(|seed_str| u32::from_str(&seed_str).unwrap());
     let progress_info = matches
         .opt_str("o")
         .map(|freq_str| u32::from_str(&freq_str).unwrap());
-<<<<<<< HEAD
-    let n_threads = u32::from_str(&matches.opt_str("t").unwrap_or("1".to_string())).unwrap();
-
-    let json_output_pattern = matches.opt_str("j");
-    let json_losses_only = matches.opt_present("losses-only");
-
-    let n_players = u32::from_str(&matches.opt_str("p").unwrap_or("4".to_string())).unwrap();
-    let strategy_str: &str = &matches.opt_str("g").unwrap_or("cheat".to_string());
-=======
     let n_threads = u32::from_str(matches.opt_str("t").as_deref().unwrap_or("1")).unwrap();
     let n_players = u32::from_str(matches.opt_str("p").as_deref().unwrap_or("4")).unwrap();
     let g_opt = matches.opt_str("g");
     let strategy_str: &str = g_opt.as_deref().unwrap_or("cheat");
->>>>>>> bed45135
+    let json_output_pattern = matches.opt_str("j");
+    let json_losses_only = matches.opt_present("losses-only");
 
     sim_games(
         n_players,
@@ -187,11 +159,8 @@
         n_trials,
         n_threads,
         progress_info,
-<<<<<<< HEAD
         json_output_pattern,
         json_losses_only,
-=======
->>>>>>> bed45135
     )
     .info();
 }
@@ -203,11 +172,8 @@
     n_trials: u32,
     n_threads: u32,
     progress_info: Option<u32>,
-<<<<<<< HEAD
     json_output_pattern: Option<String>,
     json_losses_only: bool,
-=======
->>>>>>> bed45135
 ) -> simulator::SimResult {
     let hand_size = match n_players {
         2 => 5,
@@ -215,11 +181,7 @@
         4 => 4,
         5 => 4,
         _ => {
-<<<<<<< HEAD
-            panic!("There should be 2 to 5 players, not {}", n_players);
-=======
             panic!("There should be 2 to 5 players, not {n_players}");
->>>>>>> bed45135
         }
     };
 
@@ -232,19 +194,6 @@
         allow_empty_hints: false,
     };
 
-<<<<<<< HEAD
-    let strategy_config: Box<strategy::GameStrategyConfig + Sync> = match strategy_str {
-        "random" => Box::new(strategies::examples::RandomStrategyConfig {
-            hint_probability: 0.4,
-            play_probability: 0.2,
-        }) as Box<strategy::GameStrategyConfig + Sync>,
-        "cheat" => Box::new(strategies::cheating::CheatingStrategyConfig::new())
-            as Box<strategy::GameStrategyConfig + Sync>,
-        "info" => Box::new(strategies::information::InformationStrategyConfig::new())
-            as Box<strategy::GameStrategyConfig + Sync>,
-        _ => {
-            panic!("Unexpected strategy argument {}", strategy_str);
-=======
     let strategy_config: Box<dyn strategy::GameStrategyConfig + Sync> = match strategy_str {
         "random" => Box::new(strategies::examples::RandomStrategyConfig {
             hint_probability: 0.4,
@@ -256,7 +205,6 @@
             as Box<dyn strategy::GameStrategyConfig + Sync>,
         _ => {
             panic!("Unexpected strategy argument {strategy_str}");
->>>>>>> bed45135
         }
     };
     simulator::simulate(
@@ -266,11 +214,8 @@
         n_trials,
         n_threads,
         progress_info,
-<<<<<<< HEAD
         json_output_pattern,
         json_losses_only,
-=======
->>>>>>> bed45135
     )
 }
 
@@ -282,32 +227,18 @@
     let n_threads = 8;
 
     let intro = format!(
-<<<<<<< HEAD
-        "On the first {} seeds, we have these scores and win rates (average ± standard error):\n\n",
-        n_trials
-    );
-    let format_name = |x| format!(" {:7} ", x);
-    let format_players = |x| format!("   {}p    ", x);
-    let format_percent = |x, stderr| format!(" {:05.2} ± {:.2} % ", x, stderr);
-    let format_score = |x, stderr| format!(" {:07.4} ± {:.4} ", x, stderr);
-=======
         "On the first {n_trials} seeds, we have these scores and win rates (average ± standard error):\n\n"
     );
     let format_name = |x| format!(" {x:7} ");
     let format_players = |x| format!("   {x}p    ");
     let format_percent = |x, stderr| format!(" {x:05.2} ± {stderr:.2} % ");
     let format_score = |x, stderr| format!(" {x:07.4} ± {stderr:.4} ");
->>>>>>> bed45135
     let space = String::from("         ");
     let dashes = String::from("---------");
     let dashes_long = String::from("------------------");
     type TwoLines = (String, String);
     fn make_twolines(
-<<<<<<< HEAD
-        player_nums: &Vec<u32>,
-=======
         player_nums: &[u32],
->>>>>>> bed45135
         head: TwoLines,
         make_block: &dyn Fn(u32) -> TwoLines,
     ) -> TwoLines {
@@ -327,23 +258,12 @@
     }
     fn concat_twolines(body: Vec<TwoLines>) -> String {
         body.into_iter().fold(String::default(), |output, (a, b)| {
-<<<<<<< HEAD
-            (output + &a + "\n" + &b + "\n")
-        })
-    }
-    let header = make_twolines(
-        &player_nums,
-        (space.clone(), dashes.clone()),
-        &|n_players| (format_players(n_players), dashes_long.clone()),
-    );
-=======
             output + &a + "\n" + &b + "\n"
         })
     }
     let header = make_twolines(&player_nums, (space.clone(), dashes), &|n_players| {
         (format_players(n_players), dashes_long.clone())
     });
->>>>>>> bed45135
     let mut body = strategies
         .iter()
         .map(|strategy| {
@@ -351,7 +271,6 @@
                 &player_nums,
                 (format_name(strategy), space.clone()),
                 &|n_players| {
-<<<<<<< HEAD
                     let simresult = sim_games(
                         n_players,
                         strategy,
@@ -362,10 +281,6 @@
                         None,
                         false,
                     );
-=======
-                    let simresult =
-                        sim_games(n_players, strategy, Some(seed), n_trials, n_threads, None);
->>>>>>> bed45135
                     (
                         format_score(simresult.average_score(), simresult.score_stderr()),
                         format_percent(
