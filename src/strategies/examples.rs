<<<<<<< HEAD
use game::*;
=======
use crate::game::*;
use crate::strategy::*;
>>>>>>> bed45135
use rand::{self, Rng};
use strategy::*;

// dummy, terrible strategy, as an example
#[derive(Clone)]
pub struct RandomStrategyConfig {
    pub hint_probability: f64,
    pub play_probability: f64,
}

impl GameStrategyConfig for RandomStrategyConfig {
    fn initialize(&self, _: &GameOptions) -> Box<dyn GameStrategy> {
        Box::new(RandomStrategy {
            hint_probability: self.hint_probability,
            play_probability: self.play_probability,
        })
    }
}

pub struct RandomStrategy {
    hint_probability: f64,
    play_probability: f64,
}
impl GameStrategy for RandomStrategy {
    fn initialize(&self, player: Player, _: &BorrowedGameView) -> Box<dyn PlayerStrategy> {
        Box::new(RandomStrategyPlayer {
            hint_probability: self.hint_probability,
            play_probability: self.play_probability,
            me: player,
        })
    }
}

pub struct RandomStrategyPlayer {
    hint_probability: f64,
    play_probability: f64,
    me: Player,
}

impl PlayerStrategy for RandomStrategyPlayer {
    fn name(&self) -> String {
        format!(
            "random(hint={}, play={})",
            self.hint_probability, self.play_probability
        )
    }
    fn decide(&mut self, view: &BorrowedGameView) -> TurnChoice {
        let p = rand::random::<f64>();
        if p < self.hint_probability {
            if view.board.hints_remaining > 0 {
                let hint_player = view.board.player_to_left(&self.me);
                let hint_card = rand::thread_rng()
<<<<<<< HEAD
                    .choose(&view.get_hand(&hint_player))
=======
                    .choose(view.get_hand(&hint_player))
>>>>>>> bed45135
                    .unwrap();
                let hinted = {
                    if rand::random() {
                        // hint a color
                        Hinted::Color(hint_card.color)
                    } else {
                        Hinted::Value(hint_card.value)
                    }
                };
                TurnChoice::Hint(Hint {
                    player: hint_player,
                    hinted,
                })
            } else {
                TurnChoice::Discard(0)
            }
        } else if p < self.hint_probability + self.play_probability {
            TurnChoice::Play(0)
        } else {
            TurnChoice::Discard(0)
        }
    }
    fn update(&mut self, _: &TurnRecord, _: &BorrowedGameView) {}
}<|MERGE_RESOLUTION|>--- conflicted
+++ resolved
@@ -1,11 +1,6 @@
-<<<<<<< HEAD
-use game::*;
-=======
 use crate::game::*;
 use crate::strategy::*;
->>>>>>> bed45135
 use rand::{self, Rng};
-use strategy::*;
 
 // dummy, terrible strategy, as an example
 #[derive(Clone)]
@@ -56,11 +51,7 @@
             if view.board.hints_remaining > 0 {
                 let hint_player = view.board.player_to_left(&self.me);
                 let hint_card = rand::thread_rng()
-<<<<<<< HEAD
-                    .choose(&view.get_hand(&hint_player))
-=======
                     .choose(view.get_hand(&hint_player))
->>>>>>> bed45135
                     .unwrap();
                 let hinted = {
                     if rand::random() {
